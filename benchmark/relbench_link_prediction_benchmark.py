import argparse
import json
import os
import os.path as osp
import time
import warnings
from pathlib import Path
from typing import Any, Dict, List, Optional, Tuple, Type, Union

import numpy as np
import optuna
import torch
import torch.nn.functional as F
from relbench.base import Dataset, RecommendationTask, TaskType
from relbench.datasets import get_dataset
from relbench.modeling.graph import (
    get_link_train_table_input,
    make_pkey_fkey_graph,
)
from relbench.modeling.loader import SparseTensor
from relbench.modeling.utils import get_stype_proposal
from relbench.tasks import get_task
from torch import Tensor
from torch.optim.lr_scheduler import ExponentialLR
from torch_frame import stype
from torch_frame.config.text_embedder import TextEmbedderConfig
from torch_geometric.loader import NeighborLoader
from torch_geometric.seed import seed_everything
from torch_geometric.typing import NodeType
from torch_geometric.utils.cross_entropy import sparse_cross_entropy
from tqdm import tqdm

from hybridgnn.nn.models import IDGNN, HybridGNN
from hybridgnn.utils import GloveTextEmbedding
from torch.utils.tensorboard import SummaryWriter


LINK_PREDICTION_METRIC = "link_prediction_map"

parser = argparse.ArgumentParser()
parser.add_argument("--dataset", type=str, default="rel-trial")
parser.add_argument("--task", type=str, default="condition-sponsor-run")
parser.add_argument(
    "--model",
    type=str,
    default="hybridgnn",
    choices=["hybridgnn", "idgnn"],
)
parser.add_argument("--epochs", type=int, default=20)
parser.add_argument("--num_trials", type=int, default=10,
                    help="Number of Optuna-based hyper-parameter tuning.")
parser.add_argument(
    "--num_repeats", type=int, default=1,
    help="Number of repeated training and eval on the best config.")
parser.add_argument("--eval_epochs_interval", type=int, default=1)
parser.add_argument("--num_layers", type=int, default=2)
parser.add_argument("--num_neighbors", type=int, default=128)
parser.add_argument("--temporal_strategy", type=str, default="last",
                    choices=["last", "uniform"])
parser.add_argument("--max_steps_per_epoch", type=int, default=2000)
parser.add_argument("--num_workers", type=int, default=0)
parser.add_argument("--seed", type=int, default=42)
parser.add_argument("--cache_dir", type=str,
                    default=os.path.expanduser("~/.cache/relbench_examples"))
parser.add_argument("--result_path", type=str, default="result.pt")
args = parser.parse_args()

device = torch.device("cuda" if torch.cuda.is_available() else "cpu")
if torch.cuda.is_available():
    torch.set_num_threads(1)

seed_everything(args.seed)

if args.dataset == "rel-trial":
    args.num_layers = 4

dataset: Dataset = get_dataset(args.dataset, download=True)
task: RecommendationTask = get_task(args.dataset, args.task, download=True)
tune_metric = LINK_PREDICTION_METRIC
assert task.task_type == TaskType.LINK_PREDICTION

stypes_cache_path = Path(f"{args.cache_dir}/{args.dataset}/stypes.json")
try:
    with open(stypes_cache_path, "r") as f:
        col_to_stype_dict = json.load(f)
    for table, col_to_stype in col_to_stype_dict.items():
        for col, stype_str in col_to_stype.items():
            col_to_stype[col] = stype(stype_str)
except FileNotFoundError:
    col_to_stype_dict = get_stype_proposal(dataset.get_db())
    Path(stypes_cache_path).parent.mkdir(parents=True, exist_ok=True)
    with open(stypes_cache_path, "w") as f:
        json.dump(col_to_stype_dict, f, indent=2, default=str)

data, col_stats_dict = make_pkey_fkey_graph(
    dataset.get_db(),
    col_to_stype_dict=col_to_stype_dict,
    text_embedder_cfg=TextEmbedderConfig(
        text_embedder=GloveTextEmbedding(device=device), batch_size=512),
    cache_dir=f"{args.cache_dir}/{args.dataset}/materialized",
)

num_neighbors = [
    int(args.num_neighbors // 2**i) for i in range(args.num_layers)
]

model_cls: Type[Union[IDGNN, HybridGNN]]

if args.model == "idgnn":
    search_space = {
        "channels": [64, 128, 256],
        "norm": ["layer_norm", "batch_norm"],
        "batch_size": [256, 512, 1024],
        "base_lr": [0.0001, 0.01],
        "gamma_rate": [0.9, 0.95, 1.],
    }
    model_cls = IDGNN
elif args.model == "hybridgnn":
    search_space = {
        # "channels": [64, 128, 256],
        "channels": [32, 64, 128],  # 128 in kumo hm.py
        # "embedding_dim": [64, 128, 256],
        "embedding_dim": [32],  # 32 in kumo hm.py
        "norm": ["layer_norm", "batch_norm"],
        # "batch_size": [256, 512, 1024],
        "batch_size": [64, 128],  # 256],
        "base_lr": [0.001, 0.01],
        "gamma_rate": [0.9, 0.95, 1.],
    }
    model_cls = HybridGNN


def train(
    model: torch.nn.Module,
    optimizer: torch.optim.Optimizer,
    loader: NeighborLoader,
    train_sparse_tensor: SparseTensor,
) -> float:
    model.train()

    loss_accum = count_accum = 0
    steps = 0
    total_steps = min(len(loader), args.max_steps_per_epoch)
    for batch in tqdm(loader, total=total_steps, desc="Train"):
        batch = batch.to(device)

        # Get ground-truth
        input_id = batch[task.src_entity_table].input_id
        src_batch, dst_index = train_sparse_tensor[input_id]

        # Optimization
        optimizer.zero_grad()

        if args.model == "idgnn":
            out = model(batch, task.src_entity_table,
                        task.dst_entity_table).flatten()
            batch_size = batch[task.src_entity_table].batch_size

            # Get target label
            target = torch.isin(
                batch[task.dst_entity_table].batch +
                batch_size * batch[task.dst_entity_table].n_id,
                src_batch + batch_size * dst_index,
            ).float()

            loss = F.binary_cross_entropy_with_logits(out, target)
            numel = out.numel()
        else:
            logits = model(batch, task.src_entity_table, task.dst_entity_table)
            edge_label_index = torch.stack([src_batch, dst_index], dim=0)
            loss = sparse_cross_entropy(logits, edge_label_index)
            numel = len(batch[task.dst_entity_table].batch)
        loss.backward()

        optimizer.step()

        loss_accum += float(loss) * numel
        count_accum += numel

        steps += 1
        if steps > args.max_steps_per_epoch:
            break

    if count_accum == 0:
        warnings.warn(f"Did not sample a single '{task.dst_entity_table}' "
                      f"node in any mini-batch. Try to increase the number "
                      f"of layers/hops and re-try. If you run into memory "
                      f"issues with deeper nets, decrease the batch size.")

    return loss_accum / count_accum if count_accum > 0 else float("nan")


@torch.no_grad()
def test(model: torch.nn.Module, loader: NeighborLoader, stage: str) -> float:
    model.eval()

    pred_list: List[Tensor] = []
    for batch in tqdm(loader, desc=stage):
        batch = batch.to(device)
        batch_size = batch[task.src_entity_table].batch_size

        if args.model == "idgnn":
            out = (model.forward(batch, task.src_entity_table,
                                 task.dst_entity_table).detach().flatten())
            scores = torch.zeros(batch_size, task.num_dst_nodes,
                                 device=out.device)
            scores[batch[task.dst_entity_table].batch,
                   batch[task.dst_entity_table].n_id] = torch.sigmoid(out)
        elif args.model == "hybridgnn":
            # Get ground-truth
            out = model(batch, task.src_entity_table,
                        task.dst_entity_table).detach()
            scores = torch.sigmoid(out)
        else:
            raise ValueError(f"Unsupported model type: {args.model}.")

        _, pred_mini = torch.topk(scores, k=task.eval_k, dim=1)
        pred_list.append(pred_mini)

    pred = torch.cat(pred_list, dim=0).cpu().numpy()
    res = task.evaluate(pred, task.get_table(stage))
    return res[LINK_PREDICTION_METRIC]


def train_and_eval_with_cfg(
    cfg: Dict[str, Any],
    trial: Optional[optuna.trial.Trial] = None,
) -> Tuple[float, float]:
    loader_dict: Dict[str, NeighborLoader] = {}
    dst_nodes_dict: Dict[str, Tuple[NodeType, Tensor]] = {}
    num_dst_nodes_dict: Dict[str, int] = {}
    for split in ["train", "val", "test"]:
        table = task.get_table(split)
        table_input = get_link_train_table_input(table, task)
        dst_nodes_dict[split] = table_input.dst_nodes
        num_dst_nodes_dict[split] = table_input.num_dst_nodes
        loader_dict[split] = NeighborLoader(
            data,
            num_neighbors=num_neighbors,
            time_attr="time",
            input_nodes=table_input.src_nodes,
            input_time=table_input.src_time,
            subgraph_type="bidirectional",
            batch_size=cfg["batch_size"],
            temporal_strategy=args.temporal_strategy,
            shuffle=split == "train",
            num_workers=args.num_workers,
            persistent_workers=args.num_workers > 0,
        )

    if args.model == "hybridgnn":
        model = model_cls(
            channels=cfg["channels"],
            norm=cfg["norm"],
            num_nodes=num_dst_nodes_dict["train"],
            embedding_dim=cfg["embedding_dim"],
            data=data,
            col_stats_dict=col_stats_dict,
            num_layers=args.num_layers,
        ).to(device)
    elif args.model == "idgnn":
        model = model_cls(
            channels=cfg["channels"],
            norm=cfg["norm"],
            out_channels=1,
            data=data,
            col_stats_dict=col_stats_dict,
            num_layers=args.num_layers,
        ).to(device)

    model.reset_parameters()

    optimizer = torch.optim.Adam(model.parameters(), lr=cfg["base_lr"])
    lr_scheduler = ExponentialLR(optimizer, gamma=cfg["gamma_rate"])

    best_val_metric: float = 0.0
    best_test_metric: float = 0.0

    for epoch in range(1, args.epochs + 1):
<<<<<<< HEAD
        train_loss = train(
            model,
            optimizer,
            loader_dict["train"],
            SparseTensor(dst_nodes_dict["train"][1], device=device),
        )
=======
        train_sparse_tensor = SparseTensor(dst_nodes_dict["train"][1],
                                           device=device)
        train_loss = train(model, optimizer, loader_dict["train"],
                           train_sparse_tensor)
        optimizer.zero_grad()
>>>>>>> db6816f2
        val_metric = test(model, loader_dict["val"], "val")

        if val_metric > best_val_metric:
            best_val_metric = val_metric
            best_test_metric = test(model, loader_dict["test"], "test")

        lr_scheduler.step()
        print(f"Train Loss: {train_loss:.4f}, Val: {val_metric:.4f}")

        if trial is not None:
            trial.report(val_metric, epoch)
            if trial.should_prune():
                raise optuna.TrialPruned()

    print(
        f"Best val: {best_val_metric:.4f}, Best test: {best_test_metric:.4f}")
    return best_val_metric, best_test_metric


def objective(trial: optuna.trial.Trial) -> float:
    cfg = {key: trial.suggest_categorical(key, values) for key, values in search_space.items()}
    print(cfg)
    run_name = f"exp_{'_'.join([str(k) + '_' + str(v) for k, v in cfg.items()])}"
    writer = SummaryWriter(f'runs/{run_name}')
    writer.add_hparams(cfg, {})

    best_val_metric, _ = train_and_eval_with_cfg(cfg, trial=trial)

    writer.add_scalar('val_metric', best_val_metric)
    writer.add_hparams(
        cfg,
        {'val_metric': best_val_metric}
    )
    writer.close()
    return best_val_metric


def main_gnn() -> None:
    # Hyper-parameter optimization with Optuna
    print("Hyper-parameter search via Optuna")
    # start_time = time.time()
    # study = optuna.create_study(
    #     pruner=optuna.pruners.MedianPruner(),
    #     sampler=optuna.samplers.GridSampler(search_space=search_space),
    #     direction="maximize",
    # )
    # study.optimize(objective, n_trials=args.num_trials)
    # end_time = time.time()
    # best_cfg = study.best_params
    best_cfg =  {'channels': 128, 'embedding_dim': 32, 'norm': 'layer_norm', 'batch_size': 64, 'base_lr': 0.01, 'gamma_rate': 0.95}
    search_time = end_time - start_time
    print("Hyper-parameter search done. Found the best config.")

    print(f"Repeat experiments {args.num_repeats} times with the best config "
          f"config {best_cfg}.")
    start_time = time.time()
    best_val_metrics = []
    best_test_metrics = []
    for _ in range(args.num_repeats):
        best_val_metric, best_test_metric = train_and_eval_with_cfg(best_cfg)
        best_val_metrics.append(best_val_metric)
        best_test_metrics.append(best_test_metric)
    end_time = time.time()
    final_model_time = (end_time - start_time) / args.num_repeats
    best_val_metrics_array = np.array(best_val_metrics)
    best_test_metrics_array = np.array(best_test_metrics)

    result_dict = {
        "args": args.__dict__,
        "best_val_metrics": best_val_metrics_array,
        "best_test_metrics": best_test_metrics_array,
        "best_val_metric": best_val_metrics_array.mean(),
        "best_test_metric": best_test_metrics_array.mean(),
        "best_cfg": best_cfg,
        "search_time": search_time,
        "final_model_time": final_model_time,
    }
    print(result_dict)
    if args.result_path != "":
        os.makedirs(args.result_path, exist_ok=True)
        torch.save(
            result_dict,
            osp.join(args.result_path,
                     f"{args.dataset}_{args.task}_{args.model}"))


if __name__ == "__main__":
    print(args)
    main_gnn()

# === hybridgnn ===
# {'channels': 64, 'embedding_dim': 32, 'norm': 'batch_norm', 'batch_size': 128, 'base_lr': 0.001, 'gamma_rate': 0.9}
# 13.337 GiB during testing

# {'channels': 64, 'embedding_dim': 32, 'norm': 'batch_norm', 'batch_size': 128, 'base_lr': 0.001, 'gamma_rate': 1.0}
# OOM

# {'channels': 64, 'embedding_dim': 32, 'norm': 'batch_norm', 'batch_size': 64, 'base_lr': 0.01, 'gamma_rate': 0.95}
# 14.548 GiB during testing

# {'channels': 64, 'embedding_dim': 32, 'norm': 'batch_norm', 'batch_size': 128, 'base_lr': 0.01, 'gamma_rate': 1.0}
# 14.552 GiB during testing

# {'channels': 64, 'embedding_dim': 32, 'norm': 'batch_norm', 'batch_size': 128, 'base_lr': 0.001, 'gamma_rate': 1.0}
# 14.552 GiB during testing

# Repeat experiments 1 times with the best config config {'channels': 128, 'embedding_dim': 32, 'norm': 'layer_norm', 'batch_size': 64, 'base_lr': 0.01, 'gamma_rate': 0.95}.
# [1]    2077555 killed     python benchmark/relbench_link_prediction_benchmark.py --dataset rel-avito<|MERGE_RESOLUTION|>--- conflicted
+++ resolved
@@ -277,20 +277,13 @@
     best_test_metric: float = 0.0
 
     for epoch in range(1, args.epochs + 1):
-<<<<<<< HEAD
         train_loss = train(
             model,
             optimizer,
             loader_dict["train"],
             SparseTensor(dst_nodes_dict["train"][1], device=device),
         )
-=======
-        train_sparse_tensor = SparseTensor(dst_nodes_dict["train"][1],
-                                           device=device)
-        train_loss = train(model, optimizer, loader_dict["train"],
-                           train_sparse_tensor)
         optimizer.zero_grad()
->>>>>>> db6816f2
         val_metric = test(model, loader_dict["val"], "val")
 
         if val_metric > best_val_metric:
